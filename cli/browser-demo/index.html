<!DOCTYPE html>
<html>
  <head>
	<meta http-equiv="Content-type" content="text/html; charset=utf-8"/>
	<title>Polkadot node</title>
	<link rel="shortcut icon" href="/favicon.png" />
	<script type="module">
import { start_client, default as init } from './pkg/polkadot_cli.js';
import ws from './ws.js';

function log(msg) {
	document.getElementsByTagName('body')[0].innerHTML += msg + '\n';
}

async function start() {
	log('Loading WASM');
	await init('./pkg/polkadot_cli_bg.wasm');
	log('Successfully loaded WASM');

	// Build our client.
	log('Starting client');
<<<<<<< HEAD
	let client = await start_client("westend", ws());
=======
	let client = await start_client('westend', ws());
>>>>>>> 4dcdf5f2
	log('Client started');

	client.rpcSubscribe('{"method":"chain_subscribeNewHead","params":[],"id":1,"jsonrpc":"2.0"}',
		(r) => log("New chain head: " + r));

	setInterval(() => {
		client
			.rpcSend('{"method":"system_networkState","params":[],"id":1,"jsonrpc":"2.0"}')
			.then((r) => log("Network state: " + r));
	}, 20000);
}

start();
	</script>
  </head>
  <body style="white-space: pre"></body>
</html><|MERGE_RESOLUTION|>--- conflicted
+++ resolved
@@ -19,11 +19,7 @@
 
 	// Build our client.
 	log('Starting client');
-<<<<<<< HEAD
-	let client = await start_client("westend", ws());
-=======
 	let client = await start_client('westend', ws());
->>>>>>> 4dcdf5f2
 	log('Client started');
 
 	client.rpcSubscribe('{"method":"chain_subscribeNewHead","params":[],"id":1,"jsonrpc":"2.0"}',
